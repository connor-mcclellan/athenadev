//========================================================================================
// Athena++ astrophysical MHD code
// Copyright(C) 2014 James M. Stone <jmstone@princeton.edu> and other code contributors
// Licensed under the 3-clause BSD License, see LICENSE file for details
//========================================================================================
//! \file mg_gravity.cpp
//! \brief create multigrid solver for gravity

// C headers

// C++ headers
#include <algorithm>
#include <iostream>
#include <sstream>    // sstream
#include <stdexcept>  // runtime_error
#include <string>     // c_str()

// Athena++ headers
#include "../athena.hpp"
#include "../athena_arrays.hpp"
#include "../coordinates/coordinates.hpp"
#include "../globals.hpp"
#include "../hydro/hydro.hpp"
#include "../mesh/mesh.hpp"
#include "../multigrid/multigrid.hpp"
#include "../parameter_input.hpp"
#include "gravity.hpp"
#include "mg_gravity.hpp"

#ifdef MPI_PARALLEL
#include <mpi.h>
#endif

class MeshBlock;

//----------------------------------------------------------------------------------------
//! \fn MGGravityDriver::MGGravityDriver(Mesh *pm, ParameterInput *pin)
//! \brief MGGravityDriver constructor

MGGravityDriver::MGGravityDriver(Mesh *pm, ParameterInput *pin)
    : MultigridDriver(pm, pm->MGGravityBoundaryFunction_,
                      pm->MGGravitySourceMaskFunction_, 1) {
  four_pi_G_ = pmy_mesh_->four_pi_G_;
  eps_ = pin->GetOrAddReal("gravity", "threshold", -1.0);
  niter_ = pin->GetOrAddInteger("gravity", "niteration", -1);
  ffas_ = pin->GetOrAddBoolean("gravity", "fas", ffas_);
  std::string m = pin->GetOrAddString("gravity", "mgmode", "none");
  std::transform(m.begin(), m.end(), m.begin(), ::tolower);
  if (m == "fmg") {
    mode_ = 0;
  } else if (m == "mgi") {
    mode_ = 1; // Iterative
  } else {
    std::stringstream msg;
    msg << "### FATAL ERROR in MGGravityDriver::MGGravityDriver" << std::endl
        << "The \"mgmode\" parameter in the <gravity> block is invalid." << std::endl
        << "FMG: Full Multigrid + Multigrid iteration (default)" << std::endl
        << "MGI: Multigrid Iteration" << std::endl;
    ATHENA_ERROR(msg);
  }
  if (eps_ < 0.0 && niter_ < 0) {
    std::stringstream msg;
    msg << "### FATAL ERROR in MGGravityDriver::MGGravityDriver" << std::endl
        << "Either \"threshold\" or \"niteration\" parameter must be set "
        << "in the <gravity> block." << std::endl
        << "When both parameters are specified, \"niteration\" is ignored." << std::endl
        << "Set \"threshold = 0.0\" for automatic convergence control." << std::endl;
    ATHENA_ERROR(msg);
  }
  if (four_pi_G_ == 0.0) {
    std::stringstream msg;
    msg << "### FATAL ERROR in MGGravityDriver::MGGravityDriver" << std::endl
        << "Gravitational constant must be set in the Mesh::InitUserMeshData "
        << "using the SetGravitationalConstant or SetFourPiG function." << std::endl;
    ATHENA_ERROR(msg);
  }

  mg_mesh_bcs_[inner_x1] =
              GetMGBoundaryFlag(pin->GetOrAddString("gravity", "ix1_bc", "none"));
  mg_mesh_bcs_[outer_x1] =
              GetMGBoundaryFlag(pin->GetOrAddString("gravity", "ox1_bc", "none"));
  mg_mesh_bcs_[inner_x2] =
              GetMGBoundaryFlag(pin->GetOrAddString("gravity", "ix2_bc", "none"));
  mg_mesh_bcs_[outer_x2] =
              GetMGBoundaryFlag(pin->GetOrAddString("gravity", "ox2_bc", "none"));
  mg_mesh_bcs_[inner_x3] =
              GetMGBoundaryFlag(pin->GetOrAddString("gravity", "ix3_bc", "none"));
  mg_mesh_bcs_[outer_x3] =
              GetMGBoundaryFlag(pin->GetOrAddString("gravity", "ox3_bc", "none"));
  CheckBoundaryFunctions();
  if (mporder_ >= 0) {
    mporder_ = pin->GetOrAddInteger("gravity", "mporder", 0);
    if (mporder_ != 2 && mporder_ != 4) {
      std::stringstream msg;
      msg << "### FATAL ERROR in MGGravityDriver::MGGravityDriver" << std::endl
          << "To use multipole expansion for boundary conditions, "
          << "\"mporder\" must be specified in the <gravity> block." << std::endl
          << "Currently we support only mporder = 2 (up to quadrapole) "
          << "and 4 (hexadecapole)." << std::endl;
      ATHENA_ERROR(msg);
    }
    AllocateMultipoleCoefficients();
  }

  mgtlist_ = new MultigridTaskList(this);

  // Allocate the root multigrid
  mgroot_ = new MGGravity(this, nullptr);
}


//----------------------------------------------------------------------------------------
//! \fn MGGravityDriver::~MGGravityDriver()
//! \brief MGGravityDriver destructor

MGGravityDriver::~MGGravityDriver() {
  delete mgroot_;
  delete mgtlist_;
}


//----------------------------------------------------------------------------------------
//! \fn MGGravity::MGGravity(MultigridDriver *pmd, MeshBlock *pmb)
//! \brief MGGravity constructor

MGGravity::MGGravity(MultigridDriver *pmd, MeshBlock *pmb) : Multigrid(pmd, pmb, 1, 1) {
  btype = BoundaryQuantity::mggrav;
  btypef = BoundaryQuantity::mggrav_f;
  defscale_ = rdx_*rdx_;
  pmgbval = new MGGravityBoundaryValues(this, mg_block_bcs_);
}


//----------------------------------------------------------------------------------------
//! \fn MGGravity::~MGGravity()
//! \brief MGGravity deconstructor

MGGravity::~MGGravity() {
  delete pmgbval;
}


//----------------------------------------------------------------------------------------
//! \fn void MGGravityDriver::Solve(int stage)
//! \brief load the data and solve

void MGGravityDriver::Solve(int stage) {
  // Construct the Multigrid array
  vmg_.clear();
  for (int i=0; i<pmy_mesh_->nblocal; ++i)
    vmg_.push_back(pmy_mesh_->my_blocks(i)->pmg);

  // load the source
  for (Multigrid* pmg : vmg_) {
    // assume all the data are located on the same node
    pmg->LoadSource(pmg->pmy_block_->phydro->u, IDN, NGHOST, four_pi_G_);
    if (mode_ ==1) // iterative mode - load initial guess
      pmg->LoadFinestData(pmg->pmy_block_->pgrav->phi, 0, NGHOST);
  }

  SetupMultigrid();
  Real mean_rho = 0.0;
  if (fsubtract_average_)
    mean_rho = last_ave_/four_pi_G_;

  if (mode_ == 0) {
    SolveFMGCycle();
  } else {
    if (eps_ >= 0.0)
      SolveIterative();
    else
      SolveIterativeFixedTimes();
  }

  // Return the result
  for (Multigrid* pmg : vmg_) {
    Gravity *pgrav = pmg->pmy_block_->pgrav;
    pmg->RetrieveResult(pgrav->phi, 0, NGHOST);
<<<<<<< HEAD
    pgrav->grav_mean_rho = mean_rho;
    if(pgrav->output_defect)
      pmg->RetrieveDefect(pgrav->def, 0, NGHOST);
=======
>>>>>>> c427f465
  }
  return;
}


//----------------------------------------------------------------------------------------
//! \fn  void MGGravity::Smooth(AthenaArray<Real> &u, const AthenaArray<Real> &src,
//!           int rlev, int il, int iu, int jl, int ju, int kl, int ku, int color)
//! \brief Implementation of the Red-Black Gauss-Seidel Smoother
//!        rlev = relative level from the finest level of this Multigrid block

void MGGravity::Smooth(AthenaArray<Real> &u, const AthenaArray<Real> &src, int rlev,
                       int il, int iu, int jl, int ju, int kl, int ku, int color) {
  int c = color;
  Real dx;
  if (rlev <= 0) dx = rdx_*static_cast<Real>(1<<(-rlev));
  else           dx = rdx_/static_cast<Real>(1<<rlev);
  Real dx2 = SQR(dx);
  Real isix = omega_/6.0;
  for (int k=kl; k<=ku; k++) {
    for (int j=jl; j<=ju; j++) {
      for (int i=il+c; i<=iu; i+=2)
        u(0,k,j,i) -= ((6.0*u(0,k,j,i) - u(0,k+1,j,i) - u(0,k,j+1,i) - u(0,k,j,i+1)
                      - u(0,k-1,j,i) - u(0,k,j-1,i) - u(0,k,j,i-1))
                       + src(0,k,j,i)*dx2)*isix;
      c ^= 1;  // bitwise XOR assignment
    }
    c ^= 1;
  }

// Jacobi
/*  const Real isix = 1.0/7.0;
  static AthenaArray<Real> temp;
  if (!temp.IsAllocated())
    temp.NewAthenaArray(1,18,18,18);
  for (int k=kl; k<=ku; k++) {
    for (int j=jl; j<=ju; j++) {
      for (int i=il; i<=iu; i++)
        temp(0,k,j,i) = u(0,k,j,i) - (((6.0*u(0,k,j,i) - u(0,k+1,j,i) - u(0,k,j+1,i) - u(0,k,j,i+1)
                      - u(0,k-1,j,i) - u(0,k,j-1,i) - u(0,k,j,i-1)) + src(0,k,j,i)*dx2)*isix);
    }
  }
  for (int k=kl; k<=ku; k++) {
    for (int j=jl; j<=ju; j++) {
      for (int i=il; i<=iu; i++)
      u(0,k,j,i) = temp(0,k,j,i);
    }
  }*/
  return;
}


//----------------------------------------------------------------------------------------
//! \fn  void MGGravity::CalculateDefect(AthenaArray<Real> &def,
//!                      const AthenaArray<Real> &u, const AthenaArray<Real> &src,
//!                      int rlev, int il, int iu, int jl, int ju, int kl, int ku)
//! \brief Implementation of the Defect calculation
//!        rlev = relative level from the finest level of this Multigrid block

void MGGravity::CalculateDefect(AthenaArray<Real> &def, const AthenaArray<Real> &u,
                                const AthenaArray<Real> &src, int rlev,
                                int il, int iu, int jl, int ju, int kl, int ku) {
  Real dx;
  if (rlev <= 0) dx = rdx_*static_cast<Real>(1<<(-rlev));
  else           dx = rdx_/static_cast<Real>(1<<rlev);
  Real idx2 = 1.0/SQR(dx);
  for (int k=kl; k<=ku; k++) {
    for (int j=jl; j<=ju; j++) {
      for (int i=il; i<=iu; i++)
        def(0,k,j,i) = (6.0*u(0,k,j,i) - u(0,k+1,j,i) - u(0,k,j+1,i) - u(0,k,j,i+1)
                       - u(0,k-1,j,i) - u(0,k,j-1,i) - u(0,k,j,i-1))*idx2
                       + src(0,k,j,i);
    }
  }

  return;
}


//----------------------------------------------------------------------------------------
//! \fn  void MGGravity::CalculateFASRHS(AthenaArray<Real> &src,
//!  const AthenaArray<Real> &u, int rlev, int il, int iu, int jl, int ju, int kl, int ku)
//! \brief Implementation of the RHS calculation for FAS
//!        rlev = relative level from the finest level of this Multigrid block

void MGGravity::CalculateFASRHS(AthenaArray<Real> &src, const AthenaArray<Real> &u,
                         int rlev, int il, int iu, int jl, int ju, int kl, int ku) {
  Real dx;
  if (rlev <= 0) dx = rdx_*static_cast<Real>(1<<(-rlev));
  else           dx = rdx_/static_cast<Real>(1<<rlev);
  Real idx2 = 1.0/SQR(dx);
  for (int k=kl; k<=ku; k++) {
    for (int j=jl; j<=ju; j++) {
      for (int i=il; i<=iu; i++)
        src(0,k,j,i) -= (6.0*u(0,k,j,i) - u(0,k+1,j,i) - u(0,k,j+1,i) - u(0,k,j,i+1)
                        - u(0,k-1,j,i) - u(0,k,j-1,i) - u(0,k,j,i-1))*idx2;
    }
  }

  return;
}


//----------------------------------------------------------------------------------------
//! \fn void MGGravityDriver::ProlongateOctetBoundariesFluxCons(AthenaArray<Real> &dst)
//! \brief prolongate octet boundaries using the flux conservation formula

void MGGravityDriver::ProlongateOctetBoundariesFluxCons(AthenaArray<Real> &dst) {
  constexpr Real ot = 1.0/3.0;
  const int ngh = mgroot_->ngh_;
  const AthenaArray<Real> &u = dst;
  const int ci = ngh, cj = ngh, ck = ngh, l = ngh, r = ngh + 1;

  // x1face
  for (int ox1=-1; ox1<=1; ox1+=2) {
    if (ncoarse_[1][1][ox1+1]) {
      int i, fi, fig;
      if (ox1 > 0) i = ngh + 1, fi = ngh + 1, fig = ngh + 2;
      else         i = ngh - 1, fi = ngh,     fig = ngh - 1;
      Real ccval = cbuf_(0, ck, cj, i);
      Real gx2c = 0.125*(cbuf_(0, ck, cj+1, i) - cbuf_(0, ck, cj-1, i));
      Real gx3c = 0.125*(cbuf_(0, ck+1, cj, i) - cbuf_(0, ck-1, cj, i));
      dst(0, l, l, fig) = ot*(2.0*(ccval - gx2c - gx3c) + u(0, l, l, fi));
      dst(0, l, r, fig) = ot*(2.0*(ccval + gx2c - gx3c) + u(0, l, r, fi));
      dst(0, r, l, fig) = ot*(2.0*(ccval - gx2c + gx3c) + u(0, r, l, fi));
      dst(0, r, r, fig) = ot*(2.0*(ccval + gx2c + gx3c) + u(0, r, r, fi));
    }
  }

  // x2face
  for (int ox2=-1; ox2<=1; ox2+=2) {
    if (ncoarse_[1][ox2+1][1]) {
      int j, fj, fjg;
      if (ox2 > 0) j = ngh + 1, fj = ngh + 1, fjg = ngh + 2;
      else         j = ngh - 1, fj = ngh,     fjg = ngh - 1;
      Real ccval = cbuf_(0, ck, j, ci);
      Real gx1c = 0.125*(cbuf_(0, ck, j, ci+1) - cbuf_(0, ck, j, ci-1));
      Real gx3c = 0.125*(cbuf_(0, ck+1, j, ci) - cbuf_(0, ck-1, j, ci));
      dst(0, l, fjg, l) = ot*(2.0*(ccval - gx1c - gx3c) + u(0, l, fj, l));
      dst(0, l, fjg, r) = ot*(2.0*(ccval + gx1c - gx3c) + u(0, l, fj, r));
      dst(0, r, fjg, l) = ot*(2.0*(ccval - gx1c + gx3c) + u(0, r, fj, l));
      dst(0, r, fjg, r) = ot*(2.0*(ccval + gx1c + gx3c) + u(0, r, fj, r));
    }
  }

  // x3face
  for (int ox3=-1; ox3<=1; ox3+=2) {
    if (ncoarse_[ox3+1][1][1]) {
      int k, fk, fkg;
      if (ox3 > 0) k = ngh + 1, fk = ngh + 1, fkg = ngh + 2;
      else         k = ngh - 1, fk = ngh,     fkg = ngh - 1;
      Real ccval = cbuf_(0, k, cj, ci);
      Real gx1c = 0.125*(cbuf_(0, k, cj, ci+1) - cbuf_(0, k, cj, ci-1));
      Real gx2c = 0.125*(cbuf_(0, k, cj+1, ci) - cbuf_(0, k, cj-1, ci));
      dst(0, fkg, l, l) = ot*(2.0*(ccval - gx1c - gx2c) + u(0, fk, l, l));
      dst(0, fkg, l, r) = ot*(2.0*(ccval + gx1c - gx2c) + u(0, fk, l, r));
      dst(0, fkg, r, l) = ot*(2.0*(ccval - gx1c + gx2c) + u(0, fk, r, l));
      dst(0, fkg, r, r) = ot*(2.0*(ccval + gx1c + gx2c) + u(0, fk, r, r));
    }
  }

  return;
}
<|MERGE_RESOLUTION|>--- conflicted
+++ resolved
@@ -176,12 +176,8 @@
   for (Multigrid* pmg : vmg_) {
     Gravity *pgrav = pmg->pmy_block_->pgrav;
     pmg->RetrieveResult(pgrav->phi, 0, NGHOST);
-<<<<<<< HEAD
-    pgrav->grav_mean_rho = mean_rho;
     if(pgrav->output_defect)
       pmg->RetrieveDefect(pgrav->def, 0, NGHOST);
-=======
->>>>>>> c427f465
   }
   return;
 }
