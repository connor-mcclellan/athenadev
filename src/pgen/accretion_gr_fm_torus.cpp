// General relativistic Fishbone-Moncrief torus generator

// Primary header
#include "../mesh.hpp"

// C++ headers
#include <algorithm>  // max(), min()
#include <cmath>      // exp(), log(), NAN, pow(), sin(), sqrt()
#include <limits>     // numeric_limits::max()

// Athena headers
#include "../athena.hpp"                   // macros, enums, Real
#include "../athena_arrays.hpp"            // AthenaArray
#include "../parameter_input.hpp"          // ParameterInput
#include "../bvals/bvals.hpp"              // BoundaryValues, FaceField
#include "../coordinates/coordinates.hpp"  // Coordinates
#include "../field/field.hpp"              // Field
#include "../hydro/hydro.hpp"
#include "../hydro/eos/eos.hpp"

// Declarations
void InnerHydro(MeshBlock *pmb, Coordinates *pco, AthenaArray<Real> &cons,
    int is, int ie, int js, int je, int ks, int ke);
void OuterHydro(MeshBlock *pmb, Coordinates *pco, AthenaArray<Real> &cons,
    int is, int ie, int js, int je, int ks, int ke);
<<<<<<< HEAD
void TopHydro(MeshBlock *pmb, Coordinates *pco, AthenaArray<Real> &cons,
    int is, int ie, int js, int je, int ks, int ke);
void BottomHydro(MeshBlock *pmb, Coordinates *pco, AthenaArray<Real> &cons,
    int is, int ie, int js, int je, int ks, int ke);
void InnerField(MeshBlock *pmb, Coordinates *pco, FaceField &bb,
=======
void InnerField(MeshBlock *pmb, Coordinates *pco, InterfaceField &bb,
>>>>>>> a99ef9b3
    int is, int ie, int js, int je, int ks, int ke);
void OuterField(MeshBlock *pmb, Coordinates *pco, FaceField &bb,
    int is, int ie, int js, int je, int ks, int ke);
<<<<<<< HEAD
void TopField(MeshBlock *pmb, Coordinates *pco, FaceField &bb,
    int is, int ie, int js, int je, int ks, int ke);
void BottomField(MeshBlock *pmb, Coordinates *pco, FaceField &bb,
    int is, int ie, int js, int je, int ks, int ke);
=======
>>>>>>> a99ef9b3
static Real calculate_l_from_r_peak(Real r);
static Real calculate_r_peak_from_l(Real l_target, Real r_min, Real r_max);
static Real log_h_aux(Real r, Real sin_theta);
static void calculate_velocity_in_torus(Real r, Real sin_theta, Real *pu0, Real *pu3);
static Real calculate_beta_min(Real r_min, Real r_max, Real theta_min, Real theta_max);

// Global variables
static Real m, a;                            // black hole parameters
static Real gamma_adi, k_adi;                // hydro parameters
static Real r_edge, r_peak, l, rho_max;      // disk parameters
static Real rho_min, rho_pow, u_min, u_pow;  // background parameters
static Real potential_cutoff;                // sets region of torus to magnetize
static Real beta_min;                        // min ratio of gas to magnetic pressure

// Function for setting initial conditions
// Inputs:
//   phyd: Hydro
//   pfld: Field (unused)
//   pin: parameters
// Outputs: (none)
// Notes:
//   initializes Fishbone-Moncrief torus
//     sets both primitive and conserved variables
//   defines and enrolls fixed r- and theta-direction boundary conditions
//   references Fishbone & Moncrief 1976, ApJ 207 962 (FM)
//              Fishbone 1977, ApJ 215 323 (F)
//   assumes x3 is axisymmetric direction
void Mesh::ProblemGenerator(Hydro *phyd, Field *pfld, ParameterInput *pin)
{
  // Prepare index bounds
  MeshBlock *pmb = phyd->pmy_block;
  int il = pmb->is - NGHOST;
  int iu = pmb->ie + NGHOST;
  int jl = pmb->js;
  int ju = pmb->je;
  if (pmb->block_size.nx2 > 1)
  {
    jl -= (NGHOST);
    ju += (NGHOST);
  }
  int kl = pmb->ks;
  int ku = pmb->ke;
  if (pmb->block_size.nx3 > 1)
  {
    kl -= (NGHOST);
    ku += (NGHOST);
  }

  // Get mass and spin of black hole
  m = pmb->pcoord->GetMass();
  a = pmb->pcoord->GetSpin();

  // Get ratio of specific heats
  gamma_adi = phyd->pf_eos->GetGamma();

  // Read other properties
  rho_min = pin->GetReal("hydro", "rho_min");
  rho_pow = pin->GetReal("hydro", "rho_pow");
  u_min = pin->GetReal("hydro", "u_min");
  u_pow = pin->GetReal("hydro", "u_pow");
  k_adi = pin->GetReal("problem", "k_adi");
  r_edge = pin->GetReal("problem", "r_edge");
  r_peak = pin->GetReal("problem", "r_peak");
  l = pin->GetReal("problem", "l");
  rho_max = pin->GetReal("problem", "rho_max");
  potential_cutoff = pin->GetReal("problem", "cutoff");
  beta_min = pin->GetReal("problem", "beta_min");

  // Reset whichever of l,r_peak is not specified
  if (r_peak >= 0.0)
    l = calculate_l_from_r_peak(r_peak);
  else
    r_peak = calculate_r_peak_from_l(l, pin->GetReal("mesh", "x1min"),
        pin->GetReal("mesh", "x1max"));

  // Prepare scratch arrays
  AthenaArray<bool> in_torus;
  in_torus.NewAthenaArray(ju+1, iu+1);
  AthenaArray<Real> g, gi;
  g.NewAthenaArray(NMETRIC, iu+1);
  gi.NewAthenaArray(NMETRIC, iu+1);

  // Initialize primitive values
  Real log_h_edge = log_h_aux(r_edge, 1.0);
  Real log_h_peak = log_h_aux(r_peak, 1.0) - log_h_edge;
  Real pgas_over_rho_peak = (gamma_adi-1.0)/gamma_adi * (std::exp(log_h_peak)-1);
  Real rho_peak = std::pow(pgas_over_rho_peak/k_adi, 1.0/(gamma_adi-1.0));
  for (int j = jl; j <= ju; ++j)
  {
    pmb->pcoord->CellMetric(kl, j, il, iu, g, gi);
    for (int i = il; i <= iu; ++i)
    {
      // Get Boyer-Lindquist coordinates of cell
      Real r, theta, phi;
      pmb->pcoord->GetBoyerLindquistCoordinates(pmb->pcoord->x1v(i),
          pmb->pcoord->x2v(j), pmb->pcoord->x3v(kl), &r, &theta, &phi);
      Real sin_theta = std::sin(theta);

      // Determine if we are in the torus
      Real log_h;
      in_torus(j,i) = false;
      if (r >= r_edge)
      {
        log_h = log_h_aux(r, sin_theta) - log_h_edge;  // (FM 3.6)
        if (log_h >= 0.0)
          in_torus(j,i) = true;
      }

      // Calculate primitives depending on location
      Real rho, pgas, uu1, uu2, uu3;
      if (in_torus(j,i))
      {
        Real pgas_over_rho = (gamma_adi-1.0)/gamma_adi * (std::exp(log_h)-1);
        rho = std::pow(pgas_over_rho/k_adi, 1.0/(gamma_adi-1.0)) / rho_peak;
        pgas = pgas_over_rho * rho;
        Real u0, u3;
        calculate_velocity_in_torus(r, sin_theta, &u0, &u3);
        Real u0_pref, u1_pref, u2_pref, u3_pref;
        pmb->pcoord->TransformVectorCell(u0, 0.0, 0.0, u3, kl, j, i,
            &u0_pref, &u1_pref, &u2_pref, &u3_pref);
        uu1 = u1_pref - gi(I01,i)/gi(I00,i) * u0_pref;
        uu2 = u2_pref - gi(I02,i)/gi(I00,i) * u0_pref;
        uu3 = u3_pref - gi(I03,i)/gi(I00,i) * u0_pref;
      }
      else
      {
        rho = rho_min * std::pow(r, rho_pow);
        Real u = u_min * std::pow(r, u_pow);
        pgas = (gamma_adi-1.0) * u;
        uu1 = 0.0;
        uu2 = 0.0;
        uu3 = 0.0;
      }

      // Set primitive values
      for (int k = kl; k <= ku; ++k)
      {
        phyd->w(IDN,k,j,i) = phyd->w1(IDN,k,j,i) = rho;
        phyd->w(IEN,k,j,i) = phyd->w1(IEN,k,j,i) = pgas;
        phyd->w(IVX,k,j,i) = phyd->w1(IM1,k,j,i) = uu1;
        phyd->w(IVY,k,j,i) = phyd->w1(IM2,k,j,i) = uu2;
        phyd->w(IVZ,k,j,i) = phyd->w1(IM3,k,j,i) = uu3;
      }
    }
  }

  // Initialize magnetic fields
  if (MAGNETIC_FIELDS_ENABLED)
  {
    // Prepare 2D arrays of vector potential values
    AthenaArray<Real> a_phi_cells, a_phi_edges;
    a_phi_cells.NewAthenaArray(ju+1, iu+1);
    a_phi_edges.NewAthenaArray(ju+2, iu+2);

    // Go through 2D slice, setting vector potential in cells
    for (int j = jl; j <= ju; ++j)
      for (int i = il; i <= iu; ++i)
      {
        // Get Boyer-Lindquist coordinates
        Real r, theta, phi;
        pmb->pcoord->GetBoyerLindquistCoordinates(pmb->pcoord->x1v(i),
            pmb->pcoord->x2v(j), pmb->pcoord->x3v(kl), &r, &theta, &phi);
        Real sin_theta = std::sin(theta);

        // Calculate A_phi as proportional to rho
        if (r >= r_edge)
        {
          Real log_h = log_h_aux(r, sin_theta) - log_h_edge;  // (FM 3.6)
          if (log_h >= 0.0)
          {
            Real pgas_over_rho = (gamma_adi-1.0)/gamma_adi * (std::exp(log_h)-1);
            Real rho = std::pow(pgas_over_rho/k_adi, 1.0/(gamma_adi-1.0)) / rho_peak;
            a_phi_cells(j,i) = rho;
          }
        }
      }

    // Go through 2D slice, setting vector potential at edges
    for (int j = jl; j <= ju+1; ++j)
      for (int i = il; i <= iu+1; ++i)
      {
        // Get Boyer-Lindquist coordinates
        Real r, theta, phi;
        pmb->pcoord->GetBoyerLindquistCoordinates(pmb->pcoord->x1f(i),
            pmb->pcoord->x2f(j), pmb->pcoord->x3v(kl), &r, &theta, &phi);

        // Calculate A_phi as proportional to rho
        if (r >= r_edge)
        {
          Real sin_theta = std::sin(theta);
          Real log_h = log_h_aux(r, sin_theta) - log_h_edge;  // (FM 3.6)
          if (log_h >= 0.0)
          {
            Real pgas_over_rho = (gamma_adi-1.0)/gamma_adi * (std::exp(log_h)-1);
            Real rho = std::pow(pgas_over_rho/k_adi, 1.0/(gamma_adi-1.0)) / rho_peak;
            a_phi_edges(j,i) = rho;
          }
        }
      }

    // Truncate vector potential
    for (int j = jl; j <= ju; ++j)
      for (int i = il; i <= iu; ++i)
        a_phi_cells(j,i) = std::max(a_phi_cells(j,i) - potential_cutoff, 0.0);
    for (int j = jl; j <= ju+1; ++j)
      for (int i = il; i <= iu+1; ++i)
        a_phi_edges(j,i) = std::max(a_phi_edges(j,i) - potential_cutoff, 0.0);

    // Calculate magnetic field normalization
    r_peak = calculate_r_peak_from_l(l, pin->GetReal("mesh", "x1min"),
        pin->GetReal("mesh", "x1max"));
    Real normalization;
    if (beta_min < 0.0)
      normalization = 0.0;
    else
    {
      Real beta_min_actual = calculate_beta_min(pin->GetReal("mesh", "x1min"),
          pin->GetReal("mesh", "x1max"), pin->GetReal("mesh", "x2min"),
          pin->GetReal("mesh", "x2max"));
      normalization = std::sqrt(beta_min_actual/beta_min);
    }

    // Set magnetic fields according to vector potential
    // Note: This does very rough differencing for in-face fields on exterior faces of
    //    domain. This should not matter, as these will be identically 0 in nice
    //    coordinate systems or as long as the initial torus is within the domain.
    for (int k = kl; k <= ku+1; ++k)
      for (int j = jl; j <= ju+1; ++j)
        for (int i = il; i <= iu+1; ++i)
        {
          // Set B^1
          if (j != ju+1 and k != ku+1)
          {
            Real r, theta, phi;
            pmb->pcoord->GetBoyerLindquistCoordinates(pmb->pcoord->x1f(i),
                pmb->pcoord->x2v(j), pmb->pcoord->x3v(k), &r, &theta, &phi);
            Real r_1, theta_1, phi_1;
            pmb->pcoord->GetBoyerLindquistCoordinates(pmb->pcoord->x1f(i),
                pmb->pcoord->x2f(j), pmb->pcoord->x3v(k), &r_1, &theta_1, &phi_1);
            Real r_2, theta_2, phi_2;
            pmb->pcoord->GetBoyerLindquistCoordinates(pmb->pcoord->x1f(i),
                pmb->pcoord->x2f(j+1), pmb->pcoord->x3v(k), &r_2, &theta_2, &phi_2);
            Real bbr = -(a_phi_edges(j+1,i) - a_phi_edges(j,i)) / (theta_2 - theta_1);
            Real a_phi_1, a_phi_2;
            if (i == il)
            {
              a_phi_1 = 0.5 * (a_phi_edges(j,i) + a_phi_edges(j+1,i));
              a_phi_2 = a_phi_cells(j,i);
              r_1 = r;
              pmb->pcoord->GetBoyerLindquistCoordinates(pmb->pcoord->x1v(i),
                  pmb->pcoord->x2v(j), pmb->pcoord->x3v(k), &r_2, &theta_2, &phi_2);
            }
            else if (i == iu+1)
            {
              a_phi_1 = a_phi_cells(j,i-1);
              a_phi_2 = 0.5 * (a_phi_edges(j,i) + a_phi_edges(j+1,i));
              pmb->pcoord->GetBoyerLindquistCoordinates(pmb->pcoord->x1v(i-1),
                  pmb->pcoord->x2v(j), pmb->pcoord->x3v(k), &r_1, &theta_1, &phi_1);
              r_2 = r;
            }
            else
            {
              a_phi_1 = a_phi_cells(j,i-1);
              a_phi_2 = a_phi_cells(j,i);
              pmb->pcoord->GetBoyerLindquistCoordinates(pmb->pcoord->x1v(i-1),
                  pmb->pcoord->x2v(j), pmb->pcoord->x3v(k), &r_1, &theta_1, &phi_1);
              pmb->pcoord->GetBoyerLindquistCoordinates(pmb->pcoord->x1v(i),
                  pmb->pcoord->x2v(j), pmb->pcoord->x3v(k), &r_2, &theta_2, &phi_2);
            }
            Real bbtheta = (a_phi_2 - a_phi_1) / (r_2 - r_1);
            if (bbr == 0.0 and bbtheta == 0.0)
              pfld->b.x1f(k,j,i) = 0.0;
            else
            {
              Real ut, uphi;
              Real sin_theta = std::sin(theta);
              calculate_velocity_in_torus(r, sin_theta, &ut, &uphi);
              Real sin_sq_theta = SQR(sin_theta);
              Real cos_sq_theta = 1.0 - sin_sq_theta;
              Real rho_sq = SQR(r) + SQR(a) * cos_sq_theta;
              Real bt = -2.0*m*a*r * SQR(sin_theta) / rho_sq * bbr * ut;
              Real br = 1.0/ut * bbr;
              Real btheta = 1.0/ut * bbtheta;
              Real u0, u1, u2, u3;
              pmb->pcoord->TransformVectorFace1(ut, 0.0, 0.0, uphi, k, j, i,
                  &u0, &u1, &u2, &u3);
              Real b0, b1, b2, b3;
              pmb->pcoord->TransformVectorFace1(bt, br, btheta, 0.0, k, j, i,
                  &b0, &b1, &b2, &b3);
              pfld->b.x1f(k,j,i) = (b1 * u0 - b0 * u1) * normalization;
            }
          }

          // Set B^2
          if (i != iu+1 and k != ku+1)
          {
            Real r, theta, phi;
            pmb->pcoord->GetBoyerLindquistCoordinates(pmb->pcoord->x1v(i),
                pmb->pcoord->x2f(j), pmb->pcoord->x3v(k), &r, &theta, &phi);
            Real r_1, theta_1, phi_1;
            pmb->pcoord->GetBoyerLindquistCoordinates(pmb->pcoord->x1f(i),
                pmb->pcoord->x2f(j), pmb->pcoord->x3v(k), &r_1, &theta_1, &phi_1);
            Real r_2, theta_2, phi_2;
            pmb->pcoord->GetBoyerLindquistCoordinates(pmb->pcoord->x1f(i+1),
                pmb->pcoord->x2f(j), pmb->pcoord->x3v(k), &r_2, &theta_2, &phi_2);
            Real bbtheta = (a_phi_edges(j,i+1) - a_phi_edges(j,i)) / (r_2 - r_1);
            Real a_phi_1, a_phi_2;
            if (j == jl)
            {
              a_phi_1 = 0.5 * (a_phi_edges(j,i) + a_phi_edges(j,i+1));
              a_phi_2 = a_phi_cells(j,i);
              theta_1 = theta;
              pmb->pcoord->GetBoyerLindquistCoordinates(pmb->pcoord->x1v(i),
                  pmb->pcoord->x2v(j), pmb->pcoord->x3v(k), &r_2, &theta_2, &phi_2);
            }
            else if (j == ju+1)
            {
              a_phi_1 = a_phi_cells(j-1,i);
              a_phi_2 = 0.5 * (a_phi_edges(j,i) + a_phi_edges(j,i+1));
              pmb->pcoord->GetBoyerLindquistCoordinates(pmb->pcoord->x1v(i),
                  pmb->pcoord->x2v(j-1), pmb->pcoord->x3v(k), &r_1, &theta_1, &phi_1);
              theta_2 = theta;
            }
            else
            {
              a_phi_1 = a_phi_cells(j-1,i);
              a_phi_2 = a_phi_cells(j,i);
              pmb->pcoord->GetBoyerLindquistCoordinates(pmb->pcoord->x1v(i),
                  pmb->pcoord->x2v(j-1), pmb->pcoord->x3v(k), &r_1, &theta_1, &phi_1);
              pmb->pcoord->GetBoyerLindquistCoordinates(pmb->pcoord->x1v(i),
                  pmb->pcoord->x2v(j), pmb->pcoord->x3v(k), &r_2, &theta_2, &phi_2);
            }
            Real bbr = -(a_phi_2 - a_phi_1) / (theta_2 - theta_1);
            if (bbr == 0.0 and bbtheta == 0.0)
              pfld->b.x2f(k,j,i) = 0.0;
            else
            {
              Real ut, uphi;
              Real sin_theta = std::sin(theta);
              calculate_velocity_in_torus(r, sin_theta, &ut, &uphi);
              Real sin_sq_theta = SQR(sin_theta);
              Real cos_sq_theta = 1.0 - sin_sq_theta;
              Real rho_sq = SQR(r) + SQR(a) * cos_sq_theta;
              Real bt = -2.0*m*a*r * SQR(sin_theta) / rho_sq * bbr * ut;
              Real br = 1.0/ut * bbr;
              Real btheta = 1.0/ut * bbtheta;
              Real u0, u1, u2, u3;
              pmb->pcoord->TransformVectorFace2(ut, 0.0, 0.0, uphi, k, j, i,
                  &u0, &u1, &u2, &u3);
              Real b0, b1, b2, b3;
              pmb->pcoord->TransformVectorFace2(bt, br, btheta, 0.0, k, j, i,
                  &b0, &b1, &b2, &b3);
              pfld->b.x2f(k,j,i) = (b2 * u0 - b0 * u2) * normalization;
            }
          }

          // Set B^3
          if (i != iu+1 and j != ju+1)
            pfld->b.x3f(k,j,i) = 0.0;
        }
    a_phi_cells.DeleteAthenaArray();
    a_phi_edges.DeleteAthenaArray();
  }

  // Impose density and pressure floors
  for (int k = kl; k <= ku; ++k)
    for (int j = jl; j <= ju; ++j)
      for (int i = il; i <= iu; ++i)
      {
        Real r, theta, phi;
        pmb->pcoord->GetBoyerLindquistCoordinates(pmb->pcoord->x1v(i),
            pmb->pcoord->x2v(j), pmb->pcoord->x3v(kl), &r, &theta, &phi);
        Real &rho = phyd->w(IDN,k,j,i);
        Real &pgas = phyd->w(IEN,k,j,i);
        rho = std::max(rho, rho_min * std::pow(r, rho_pow));
        pgas = std::max(pgas, (gamma_adi-1.0) * u_min * std::pow(r, u_pow));
        phyd->w1(IDN,k,j,i) = rho;
        phyd->w1(IEN,k,j,i) = pgas;
      }

  // Calculate cell-centered magnetic field
  AthenaArray<Real> bb;
  bb.NewAthenaArray(3, ku+1, ju+1, iu+1);
  if (MAGNETIC_FIELDS_ENABLED)
    for (int k = kl; k <= ku; ++k)
      for (int j = jl; j <= ju; ++j)
        for (int i = il; i <= iu; ++i)
        {
          // Extract face-centered magnetic field
          const Real &bbf1m = pfld->b.x1f(k,j,i);
          const Real &bbf1p = pfld->b.x1f(k,j,i+1);
          const Real &bbf2m = pfld->b.x2f(k,j,i);
          const Real &bbf2p = pfld->b.x2f(k,j+1,i);
          const Real &bbf3m = pfld->b.x3f(k,j,i);
          const Real &bbf3p = pfld->b.x3f(k+1,j,i);

          // Calculate cell-centered magnetic field
          Real tmp = (pmb->pcoord->x1v(i) - pmb->pcoord->x1f(i)) / pmb->pcoord->dx1f(i);
          bb(IB1,k,j,i) = (1.0-tmp) * bbf1m + tmp * bbf1p;
          tmp = (pmb->pcoord->x2v(j) - pmb->pcoord->x2f(j)) / pmb->pcoord->dx2f(j);
          bb(IB2,k,j,i) = (1.0-tmp) * bbf2m + tmp * bbf2p;
          tmp = (pmb->pcoord->x3v(k) - pmb->pcoord->x3f(k)) / pmb->pcoord->dx3f(k);
          bb(IB3,k,j,i) = (1.0-tmp) * bbf3m + tmp * bbf3p;
       }

  // Initialize conserved values
  pmb->phydro->pf_eos->PrimitiveToConserved(phyd->w, bb, phyd->u, pmb->pcoord,
                                            il, iu, jl, ju, kl, ku);

  // Free scratch arrays
  in_torus.DeleteAthenaArray();
  g.DeleteAthenaArray();
  gi.DeleteAthenaArray();
  bb.DeleteAthenaArray();

  // Enroll boundary functions
<<<<<<< HEAD
  pmb->pbval->EnrollHydroBoundaryFunction(INNER_X1, InnerHydro);
  pmb->pbval->EnrollHydroBoundaryFunction(OUTER_X1, OuterHydro);
  pmb->pbval->EnrollHydroBoundaryFunction(INNER_X2, TopHydro);
  pmb->pbval->EnrollHydroBoundaryFunction(OUTER_X2, BottomHydro);
  if (MAGNETIC_FIELDS_ENABLED)
  {
    pmb->pbval->EnrollFieldBoundaryFunction(INNER_X1, InnerField);
    pmb->pbval->EnrollFieldBoundaryFunction(OUTER_X1, OuterField);
    pmb->pbval->EnrollFieldBoundaryFunction(INNER_X2, TopField);
    pmb->pbval->EnrollFieldBoundaryFunction(OUTER_X2, BottomField);
=======
  pmb->pbval->EnrollHydroBoundaryFunction(inner_x1, InnerHydro);
  pmb->pbval->EnrollHydroBoundaryFunction(outer_x1, OuterHydro);
  if (MAGNETIC_FIELDS_ENABLED)
  {
    pmb->pbval->EnrollFieldBoundaryFunction(inner_x1, InnerField);
    pmb->pbval->EnrollFieldBoundaryFunction(outer_x1, OuterField);
>>>>>>> a99ef9b3
  }
  return;
}

// Inner hydro boundary condition
// TODO: implement when not hacking inversion
void InnerHydro(MeshBlock *pmb, Coordinates *pco, AthenaArray<Real> &cons,
    int is, int ie, int js, int je, int ks, int ke)
{
  return;
}

// Outer hydro boundary condition
// TODO: implement when not hacking inversion
void OuterHydro(MeshBlock *pmb, Coordinates *pco, AthenaArray<Real> &cons,
    int is, int ie, int js, int je, int ks, int ke)
{
  return;
}

// Inner field boundary condition
void InnerField(MeshBlock *pmb, Coordinates *pco, FaceField &bb,
    int is, int ie, int js, int je, int ks, int ke)
{
  for (int k = ks; k <= ke; ++k)
    for (int j = js; j <= je; ++j)
      for (int i_offset = 1; i_offset <= NGHOST; ++i_offset)
        bb.x1f(k,j,is-i_offset) = bb.x1f(k,j,is);
  for (int k = ks; k <= ke; ++k)
    for (int j = js; j <= je+1; ++j)
      for (int i_offset=1; i_offset <= NGHOST; ++i_offset)
        bb.x2f(k,j,is-i_offset) = bb.x2f(k,j,is);
  for (int k = ks; k <= ke+1; ++k)
    for (int j = js; j <= je; ++j)
      for (int i_offset=1; i_offset <= NGHOST; ++i_offset)
        bb.x3f(k,j,is-i_offset) = bb.x3f(k,j,is);
  return;
}

// Outer field boundary condition
void OuterField(MeshBlock *pmb, Coordinates *pco, FaceField &bb,
    int is, int ie, int js, int je, int ks, int ke)
{
  for (int k = ks; k <= ke; ++k)
    for (int j = js; j <= je; ++j)
      for (int i_offset = 1; i_offset <= NGHOST; ++i_offset)
        bb.x1f(k,j,ie+1+i_offset) = bb.x1f(k,j,ie+1);
  for (int k = ks; k <= ke; ++k)
    for (int j = js; j <= je+1; ++j)
      for (int i_offset=1; i_offset <= NGHOST; ++i_offset)
        bb.x2f(k,j,ie+i_offset) = bb.x2f(k,j,ie);
  for (int k = ks; k <= ke+1; ++k)
    for (int j = js; j <= je; ++j)
      for (int i_offset=1; i_offset <= NGHOST; ++i_offset)
        bb.x3f(k,j,ie+i_offset) = bb.x3f(k,j,ie);
  return;
}

<<<<<<< HEAD
// Top field boundary condition
void TopField(MeshBlock *pmb, Coordinates *pco, FaceField &bb,
    int is, int ie, int js, int je, int ks, int ke)
{
  for (int k = ks; k <= ke; ++k)
    for (int j_offset = 1; j_offset <= NGHOST; ++j_offset)
      for (int i = is; i <= ie+1; ++i)
        bb.x1f(k,js-j_offset,i) = bb.x1f(k,js+j_offset-1,i);
  for (int k = ks; k <= ke; ++k)
    for (int j_offset = 1; j_offset <= NGHOST; ++j_offset)
      for (int i = is; i <= ie; ++i)
        bb.x2f(k,js-j_offset,i) = -bb.x2f(k,js+j_offset,i);
  for (int k = ks; k <= ke+1; ++k)
    for (int j_offset = 1; j_offset <= NGHOST; ++j_offset)
      for (int i = is; i <= ie; ++i)
        bb.x3f(k,js-j_offset,i) = -bb.x3f(k,js+j_offset-1,i);
  return;
}

// Bottom field boundary condition
void BottomField(MeshBlock *pmb, Coordinates *pco, FaceField &bb,
    int is, int ie, int js, int je, int ks, int ke)
{
  for (int k = ks; k <= ke; ++k)
    for (int j_offset = 1; j_offset <= NGHOST; ++j_offset)
      for (int i = is; i <= ie+1; ++i)
        bb.x1f(k,je+j_offset,i) = bb.x1f(k,je-j_offset+1,i);
  for (int k = ks; k <= ke; ++k)
    for (int j_offset = 1; j_offset <= NGHOST; ++j_offset)
      for (int i = is; i <= ie; ++i)
        bb.x2f(k,je+1+j_offset,i) = -bb.x2f(k,je+1-j_offset,i);
  for (int k = ks; k <= ke+1; ++k)
    for (int j_offset = 1; j_offset <= NGHOST; ++j_offset)
      for (int i = is; i <= ie; ++i)
        bb.x3f(k,je+j_offset,i) = -bb.x3f(k,je-j_offset+1,i);
  return;
}

=======
>>>>>>> a99ef9b3
// Function for calculating angular momentum variable l
// Inputs:
//   r: desired radius of pressure maximum
// Outputs:
//   returned value: l = u^t u_\phi such that pressure maximum occurs at r_peak
// Notes:
//   beware many different definitions of l abound
//     this is *not* -u_phi/u_t
//   Harm has a similar function: lfish_calc() in init.c
//     Harm's function assumes M = 1 and that corotation is desired
//     it is equivalent to this, though seeing this requires much manipulation
//   implements (3.8) from Fishbone & Moncrief 1976, ApJ 207 962
//   assumes corotation
//   TODO: add counterrotation option
//   see calculate_r_peak_from_l()
static Real calculate_l_from_r_peak(Real r)
{
  Real num = SQR(SQR(r)) + SQR(a*r) - 2.0*m*SQR(a)*r - a*(SQR(r)-SQR(a))*std::sqrt(m*r);
  Real denom = SQR(r) - 3.0*m*r + 2.0*a*std::sqrt(m*r);
  return 1.0/r * std::sqrt(m/r) * num/denom;
}

// Function for calculating pressure maximum radius r_peak
// Inputs:
//   l_target: desired u^t u_\phi
//   r_min,r_max: bounds on r_peak that bracket root
// Outputs:
//   returned value: location of pressure maximum given l_target
// Notes:
//   beware many different definitions of l abound
//     this is *not* -u_phi/u_t
//   uses (3.8) from Fishbone & Moncrief 1976, ApJ 207 962
//   assumes corotation
//   TODO: add counterrotation option
//   uses bisection to find r such that formula for l agrees with given value
//   proceeds until either absolute tolerance is met
//   returns best value after max_iterations reached if tolerances not met
//   returns NAN in case of failure (e.g. root not bracketed)
//   see calculate_l_from_r_peak()
static Real calculate_r_peak_from_l(Real l_target, Real r_min, Real r_max)
{
  // Parameters
  const Real tol_r = 1.0e-10;      // absolute tolerance on abscissa r_peak
  const Real tol_l = 1.0e-10;      // absolute tolerance on ordinate l
  const int max_iterations = 100;  // maximum number of iterations before best res

  // Prepare initial values
  Real a = r_min;
  Real b = r_max;
  Real c = 0.5 * (r_min + r_max);
  Real l_a = calculate_l_from_r_peak(a);
  Real l_b = calculate_l_from_r_peak(b);
  Real l_c = calculate_l_from_r_peak(c);
  if (not ((l_a < l_target and l_b > l_target) or (l_a > l_target and l_b < l_target)))
    return NAN;

  // Find root
  for (int n = 0; n < max_iterations; ++n)
  {
    if (std::abs(b-a) <= 2.0*tol_r or std::abs(l_c-l_target) <= tol_l)
      break;
    if ((l_a < l_target and l_c < l_target) or (l_a > l_target and l_c > l_target))
    {
      a = c;
      l_a = l_c;
    }
    else
    {
      b = c;
      l_b = l_c;
    }
    c = 0.5 * (r_min + r_max);
    l_c = calculate_l_from_r_peak(c);
  }
  return c;
}

// Function for helping to calculate enthalpy
// Inputs:
//   r: radial Boyer-Lindquist coordinate
//   sin_sq_theta: square of sine of polar Boyer-Lindquist coordinate
// Outputs:
//   returned value: log(h)
// Notes:
//   enthalpy defined here as h = p_gas/rho
//   references Fishbone & Moncrief 1976, ApJ 207 962 (FM)
//   implements first half of (FM 3.6)
static Real log_h_aux(Real r, Real sin_theta)
{
  Real sin_sq_theta = SQR(sin_theta);
  Real cos_sq_theta = 1.0 - sin_sq_theta;
  Real delta = SQR(r) - 2.0*m*r + SQR(a);                // \Delta
  Real sigma = SQR(r) + SQR(a)*cos_sq_theta;             // \Sigma
  Real aa = SQR(SQR(r)+SQR(a))
      - delta*SQR(a)*sin_sq_theta;                       // A
  Real exp_2nu = sigma * delta / aa;                     // \exp(2\nu) (FM 3.5)
  Real exp_2psi = aa / sigma * sin_sq_theta;             // \exp(2\psi) (FM 3.5)
  Real exp_neg2chi = exp_2nu / exp_2psi;                 // \exp(-2\chi) (cf. FM 2.15)
  Real omega = 2.0*m*a*r/aa;                             // \omega (FM 3.5)
  Real var_a = std::sqrt(1.0 + 4.0*SQR(l)*exp_neg2chi);
  Real var_b = 0.5 * std::log((1.0+var_a)
      / (sigma*delta/aa));
  Real var_c = -0.5 * var_a;
  Real var_d = -l * omega;
  return var_b + var_c + var_d;                          // (FM 3.4)
}

// Function for computing 4-velocity components at a given position inside torus
// Inputs:
//   r: Boyer-Lindquist r
//   sin_theta: sine of Boyer-Lindquist theta
// Outputs:
//   pu0: u^t set (Boyer-Lindquist coordinates)
//   pu3: u^\phi set (Boyer-Lindquist coordinates)
// Notes:
//   The formula for u^3 as a function of u_{(\phi)} is tedious to derive,
//       but this matches the formula used in Harm (init.c).
static void calculate_velocity_in_torus(Real r, Real sin_theta, Real *pu0, Real *pu3)
{
  Real sin_sq_theta = SQR(sin_theta);
  Real cos_sq_theta = 1.0 - sin_sq_theta;
  Real delta = SQR(r) - 2.0*m*r + SQR(a);            // \Delta
  Real sigma = SQR(r) + SQR(a)*cos_sq_theta;         // \Sigma
  Real aa = SQR(SQR(r)+SQR(a))
      - delta*SQR(a)*sin_sq_theta;                   // A
  Real exp_2nu = sigma * delta / aa;                 // \exp(2\nu) (FM 3.5)
  Real exp_2psi = aa / sigma * sin_sq_theta;         // \exp(2\psi) (FM 3.5)
  Real exp_neg2chi = exp_2nu / exp_2psi;             // \exp(-2\chi) (cf. FM 2.15)
  Real u_phi_proj_a = 1.0 + 4.0*SQR(l)*exp_neg2chi;
  Real u_phi_proj_b = -1.0
      + std::sqrt(u_phi_proj_a);
  Real u_phi_proj = std::sqrt(0.5 * u_phi_proj_b);   // (FM 3.3)
  Real u3_a = (1.0+SQR(u_phi_proj))
      / (aa*sigma*delta);
  Real u3_b = 2.0*m*a*r * std::sqrt(u3_a);
  Real u3_c = std::sqrt(sigma/aa) / sin_theta;
  Real u3 = u3_b + u3_c * u_phi_proj;
  Real g_00 = -(1.0 - 2.0*m*r/sigma);
  Real g_03 = -2.0*m*a*r/sigma * sin_sq_theta;
  Real g_33 = (sigma + (1.0 + 2.0*m*r/sigma)
      * SQR(a) * sin_sq_theta) * sin_sq_theta;
  Real u0_a = (SQR(g_03) - g_00*g_33) * SQR(u3);
  Real u0_b = std::sqrt(u0_a - g_00);
  Real u0 = -1.0/g_00 * (g_03*u3 + u0_b);
  *pu0 = u0;
  *pu3 = u3;
  return;
}

// Function for finding approximate minimum value of plasma beta expected
// Inputs:
//   r_min,r_max: bounds on Boyer-Lindquist radial extent of grid
//   theta_min,theta_max: bounds on Boyer-Lindquist polar extent of grid
// Outputs:
//   returned value: minimum beta found by sampling grid covering whole domain
// Notes:
//   constructs grid over entire mesh, not just block
//   grid is not necessarily the same as used for the problem proper
//   calculation is done entirely in Boyer-Lindquist coordinates
//   references Fishbone & Moncrief 1976, ApJ 207 962 (FM)
static Real calculate_beta_min(Real r_min, Real r_max, Real theta_min, Real theta_max)
{
  // Parameters
  const int n_r = 128;      // number of cells in radial direction to use
  const int n_theta = 128;  // number of cells in polar direction to use

  // Prepare values that do not depend on location
  Real log_h_edge = log_h_aux(r_edge, 1.0);
  Real log_h_peak = log_h_aux(r_peak, 1.0) - log_h_edge;
  Real pgas_over_rho_peak = (gamma_adi-1.0)/gamma_adi * (std::exp(log_h_peak)-1);
  Real rho_peak = std::pow(pgas_over_rho_peak/k_adi, 1.0/(gamma_adi-1.0));

  // Loop through theta
  Real beta_min_actual = std::numeric_limits<Real>::max();
  for (int j = 0; j < n_theta; ++j)
  {
    // Set up theta sampling points
    Real theta_m = theta_min
        + static_cast<Real>(j)/static_cast<Real>(n_theta) * (theta_max-theta_min);
    Real theta_p = theta_min
        + static_cast<Real>(j+1)/static_cast<Real>(n_theta) * (theta_max-theta_min);
    Real theta_c = 0.5 * (theta_m + theta_p);
    Real sin_theta_m = std::sin(theta_m);
    Real sin_theta_p = std::sin(theta_p);
    Real sin_theta_c = std::sin(theta_c);
    Real cos_theta_c = std::cos(theta_c);

    // Loop through r
    for (int i = 0; i < n_r; ++i)
    {
      // Set up r sampling points
      Real r_m = r_min + static_cast<Real>(i)/static_cast<Real>(n_r) * (r_max-r_min);
      Real r_p = r_min + static_cast<Real>(i+1)/static_cast<Real>(n_r) * (r_max-r_min);
      Real r_c = 0.5 * (r_m + r_p);

      // Determine if we are in the torus (FM 3.6)
      if (r_m < r_edge)
        continue;
      Real log_h_cc = log_h_aux(r_c, sin_theta_c) - log_h_edge;
      Real log_h_cm = log_h_aux(r_c, sin_theta_m) - log_h_edge;
      Real log_h_cp = log_h_aux(r_c, sin_theta_p) - log_h_edge;
      Real log_h_mc = log_h_aux(r_m, sin_theta_c) - log_h_edge;
      Real log_h_pc = log_h_aux(r_p, sin_theta_c) - log_h_edge;
      if (log_h_cc < 0.0 or log_h_cm < 0.0 or log_h_cp < 0.0 or log_h_mc < 0.0
          or log_h_pc < 0.0)
        continue;

      // Calculate primitives depending on location
      Real pgas_over_rho_cc = (gamma_adi-1.0)/gamma_adi * (std::exp(log_h_cc)-1);
      Real pgas_over_rho_cm = (gamma_adi-1.0)/gamma_adi * (std::exp(log_h_cm)-1);
      Real pgas_over_rho_cp = (gamma_adi-1.0)/gamma_adi * (std::exp(log_h_cp)-1);
      Real pgas_over_rho_mc = (gamma_adi-1.0)/gamma_adi * (std::exp(log_h_mc)-1);
      Real pgas_over_rho_pc = (gamma_adi-1.0)/gamma_adi * (std::exp(log_h_pc)-1);
      Real rho_cc = std::pow(pgas_over_rho_cc/k_adi, 1.0/(gamma_adi-1.0)) / rho_peak;
      Real rho_cm = std::pow(pgas_over_rho_cm/k_adi, 1.0/(gamma_adi-1.0)) / rho_peak;
      Real rho_cp = std::pow(pgas_over_rho_cp/k_adi, 1.0/(gamma_adi-1.0)) / rho_peak;
      Real rho_mc = std::pow(pgas_over_rho_mc/k_adi, 1.0/(gamma_adi-1.0)) / rho_peak;
      Real rho_pc = std::pow(pgas_over_rho_pc/k_adi, 1.0/(gamma_adi-1.0)) / rho_peak;
      Real pgas = pgas_over_rho_cc * rho_cc;
      Real u1 = 0.0;
      Real u2 = 0.0;
      Real u0, u3;
      calculate_velocity_in_torus(r_c, sin_theta_c, &u0, &u3);

      // Calculate phi-component of vector potential
      Real a_cm = std::max(rho_cm-potential_cutoff, 0.0);
      Real a_cp = std::max(rho_cp-potential_cutoff, 0.0);
      Real a_mc = std::max(rho_mc-potential_cutoff, 0.0);
      Real a_pc = std::max(rho_pc-potential_cutoff, 0.0);
      if (a_cm == 0.0 or a_cp == 0.0 or a_mc == 0.0 or a_pc == 0.0)
        continue;

      // Calculate cell-centered 3-magnetic field
      Real bb1 = -(a_cp-a_cm) / (theta_p-theta_m);
      Real bb2 = (a_pc-a_mc) / (r_p-r_m);
      Real bb3 = 0.0;

      // Calculate Boyer-Lindquist metric
      Real delta = SQR(r_c) - 2.0*m*r_c + SQR(a);
      Real sigma = SQR(r_c) + SQR(a) * SQR(cos_theta_c);
      Real g_00 = -(1.0 - 2.0*m*r_c/sigma);
      Real g_01 = 0.0;
      Real g_02 = 0.0;
      Real g_03 = -2.0*m*a*r_c/sigma * SQR(sin_theta_c);
      Real g_11 = sigma/delta;
      Real g_12 = 0.0;
      Real g_13 = 0.0;
      Real g_22 = sigma;
      Real g_23 = 0.0;
      Real g_33 = (SQR(r_c) + SQR(a) + 2.0*m*SQR(a)*r_c/sigma * SQR(sin_theta_c))
          * SQR(sin_theta_c);
      Real g_10 = g_01;
      Real g_20 = g_02;
      Real g_21 = g_12;
      Real g_30 = g_03;
      Real g_31 = g_13;
      Real g_32 = g_23;

      // Calculate cell-centered 4-magnetic field
      Real b0 = bb1 * (g_10*u0 + g_11*u1 + g_12*u2 + g_13*u3)
              + bb2 * (g_20*u0 + g_21*u1 + g_22*u2 + g_23*u3)
              + bb3 * (g_30*u0 + g_31*u1 + g_32*u2 + g_33*u3);
      Real b1 = 1.0/u0 * (bb1 + b0 * u1);
      Real b2 = 1.0/u0 * (bb2 + b0 * u2);
      Real b3 = 1.0/u0 * (bb3 + b0 * u3);

      // Calculate beta
      Real b_sq = g_00*b0*b0 + g_01*b0*b1 + g_02*b0*b2 + g_03*b0*b3
                + g_10*b1*b0 + g_11*b1*b1 + g_12*b1*b2 + g_13*b1*b3
                + g_20*b2*b0 + g_21*b2*b1 + g_22*b2*b2 + g_23*b2*b3
                + g_30*b3*b0 + g_31*b3*b1 + g_32*b3*b2 + g_33*b3*b3;
      Real beta = pgas / (0.5*b_sq);
      beta_min_actual = std::min(beta_min_actual, beta);
    }
  }
  return beta_min_actual;
}<|MERGE_RESOLUTION|>--- conflicted
+++ resolved
@@ -23,25 +23,10 @@
     int is, int ie, int js, int je, int ks, int ke);
 void OuterHydro(MeshBlock *pmb, Coordinates *pco, AthenaArray<Real> &cons,
     int is, int ie, int js, int je, int ks, int ke);
-<<<<<<< HEAD
-void TopHydro(MeshBlock *pmb, Coordinates *pco, AthenaArray<Real> &cons,
-    int is, int ie, int js, int je, int ks, int ke);
-void BottomHydro(MeshBlock *pmb, Coordinates *pco, AthenaArray<Real> &cons,
-    int is, int ie, int js, int je, int ks, int ke);
 void InnerField(MeshBlock *pmb, Coordinates *pco, FaceField &bb,
-=======
-void InnerField(MeshBlock *pmb, Coordinates *pco, InterfaceField &bb,
->>>>>>> a99ef9b3
     int is, int ie, int js, int je, int ks, int ke);
 void OuterField(MeshBlock *pmb, Coordinates *pco, FaceField &bb,
     int is, int ie, int js, int je, int ks, int ke);
-<<<<<<< HEAD
-void TopField(MeshBlock *pmb, Coordinates *pco, FaceField &bb,
-    int is, int ie, int js, int je, int ks, int ke);
-void BottomField(MeshBlock *pmb, Coordinates *pco, FaceField &bb,
-    int is, int ie, int js, int je, int ks, int ke);
-=======
->>>>>>> a99ef9b3
 static Real calculate_l_from_r_peak(Real r);
 static Real calculate_r_peak_from_l(Real l_target, Real r_min, Real r_max);
 static Real log_h_aux(Real r, Real sin_theta);
@@ -458,25 +443,12 @@
   bb.DeleteAthenaArray();
 
   // Enroll boundary functions
-<<<<<<< HEAD
   pmb->pbval->EnrollHydroBoundaryFunction(INNER_X1, InnerHydro);
   pmb->pbval->EnrollHydroBoundaryFunction(OUTER_X1, OuterHydro);
-  pmb->pbval->EnrollHydroBoundaryFunction(INNER_X2, TopHydro);
-  pmb->pbval->EnrollHydroBoundaryFunction(OUTER_X2, BottomHydro);
   if (MAGNETIC_FIELDS_ENABLED)
   {
     pmb->pbval->EnrollFieldBoundaryFunction(INNER_X1, InnerField);
     pmb->pbval->EnrollFieldBoundaryFunction(OUTER_X1, OuterField);
-    pmb->pbval->EnrollFieldBoundaryFunction(INNER_X2, TopField);
-    pmb->pbval->EnrollFieldBoundaryFunction(OUTER_X2, BottomField);
-=======
-  pmb->pbval->EnrollHydroBoundaryFunction(inner_x1, InnerHydro);
-  pmb->pbval->EnrollHydroBoundaryFunction(outer_x1, OuterHydro);
-  if (MAGNETIC_FIELDS_ENABLED)
-  {
-    pmb->pbval->EnrollFieldBoundaryFunction(inner_x1, InnerField);
-    pmb->pbval->EnrollFieldBoundaryFunction(outer_x1, OuterField);
->>>>>>> a99ef9b3
   }
   return;
 }
@@ -535,47 +507,6 @@
   return;
 }
 
-<<<<<<< HEAD
-// Top field boundary condition
-void TopField(MeshBlock *pmb, Coordinates *pco, FaceField &bb,
-    int is, int ie, int js, int je, int ks, int ke)
-{
-  for (int k = ks; k <= ke; ++k)
-    for (int j_offset = 1; j_offset <= NGHOST; ++j_offset)
-      for (int i = is; i <= ie+1; ++i)
-        bb.x1f(k,js-j_offset,i) = bb.x1f(k,js+j_offset-1,i);
-  for (int k = ks; k <= ke; ++k)
-    for (int j_offset = 1; j_offset <= NGHOST; ++j_offset)
-      for (int i = is; i <= ie; ++i)
-        bb.x2f(k,js-j_offset,i) = -bb.x2f(k,js+j_offset,i);
-  for (int k = ks; k <= ke+1; ++k)
-    for (int j_offset = 1; j_offset <= NGHOST; ++j_offset)
-      for (int i = is; i <= ie; ++i)
-        bb.x3f(k,js-j_offset,i) = -bb.x3f(k,js+j_offset-1,i);
-  return;
-}
-
-// Bottom field boundary condition
-void BottomField(MeshBlock *pmb, Coordinates *pco, FaceField &bb,
-    int is, int ie, int js, int je, int ks, int ke)
-{
-  for (int k = ks; k <= ke; ++k)
-    for (int j_offset = 1; j_offset <= NGHOST; ++j_offset)
-      for (int i = is; i <= ie+1; ++i)
-        bb.x1f(k,je+j_offset,i) = bb.x1f(k,je-j_offset+1,i);
-  for (int k = ks; k <= ke; ++k)
-    for (int j_offset = 1; j_offset <= NGHOST; ++j_offset)
-      for (int i = is; i <= ie; ++i)
-        bb.x2f(k,je+1+j_offset,i) = -bb.x2f(k,je+1-j_offset,i);
-  for (int k = ks; k <= ke+1; ++k)
-    for (int j_offset = 1; j_offset <= NGHOST; ++j_offset)
-      for (int i = is; i <= ie; ++i)
-        bb.x3f(k,je+j_offset,i) = -bb.x3f(k,je-j_offset+1,i);
-  return;
-}
-
-=======
->>>>>>> a99ef9b3
 // Function for calculating angular momentum variable l
 // Inputs:
 //   r: desired radius of pressure maximum
