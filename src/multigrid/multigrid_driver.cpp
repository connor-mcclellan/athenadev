--- conflicted
+++ resolved
@@ -31,15 +31,11 @@
 #include <mpi.h>
 #endif
 
-<<<<<<< HEAD
-//! constructor, initializes data structures and parameters
-=======
 #ifdef OPENMP_PARALLEL
 #include <omp.h>
 #endif
 
 // constructor, initializes data structures and parameters
->>>>>>> 5b1b8c41
 
 MultigridDriver::MultigridDriver(Mesh *pm, MGBoundaryFunc *MGBoundary,
                                  MGSourceMaskFunc MGSourceMask, int invar) :
@@ -446,40 +442,6 @@
     RestrictFMGSourceOctets();
     mgroot_->RestrictFMGSource();
     current_level_ = 0;
-<<<<<<< HEAD
-  } else {
-    current_level_ = ntotallevel_-1;
-  }
-
-  return;
-}
-
-
-//----------------------------------------------------------------------------------------
-//! \fn void MultigridDriver::SubtractAverage(MGVariable type)
-//! \brief Calculate the global average and subtract it
-
-void MultigridDriver::SubtractAverage(MGVariable type) {
-  for (Multigrid* pmg : vmg_) {
-    for (int v=0; v<nvar_; ++v)
-      rootbuf_[pmg->pmy_block_->gid*nvar_+v] = pmg->CalculateTotal(type, v);
-  }
-#ifdef MPI_PARALLEL
-  MPI_Allgatherv(MPI_IN_PLACE, nblist_[Globals::my_rank]*nvar_, MPI_ATHENA_REAL,
-                 rootbuf_, nvlisti_, nvslisti_, MPI_ATHENA_REAL, MPI_COMM_MULTIGRID);
-#endif
-  Real vol = (pmy_mesh_->mesh_size.x1max - pmy_mesh_->mesh_size.x1min)
-           * (pmy_mesh_->mesh_size.x2max - pmy_mesh_->mesh_size.x2min)
-           * (pmy_mesh_->mesh_size.x3max - pmy_mesh_->mesh_size.x3min);
-  for (int v=0; v<nvar_; ++v) {
-    Real total = 0.0;
-    for (int n=0; n<pmy_mesh_->nbtotal; ++n)
-      total += rootbuf_[n*nvar_+v];
-    last_ave_ = total/vol;
-    for (Multigrid* pmg : vmg_)
-      pmg->SubtractAverage(type, v, last_ave_);
-=======
->>>>>>> 5b1b8c41
   }
 
   return;
@@ -743,13 +705,8 @@
 
 
 //----------------------------------------------------------------------------------------
-<<<<<<< HEAD
-//! \fn void MultigridDriver::SolveIterative(Real inidef)
-//! \brief Solve iteratively until the convergence is achieved
-=======
 //! \fn void MultigridDriver::SolveIterative()
 //  \brief Solve iteratively until the convergence is achieved
->>>>>>> 5b1b8c41
 
 void MultigridDriver::SolveIterative() {
   int n = 0;
@@ -1346,16 +1303,10 @@
 
 //----------------------------------------------------------------------------------------
 //! \fn void MultigridDriver::SetOctetBoundarySameLevel(AthenaArray<Real> &dst,
-<<<<<<< HEAD
-//!  const AthenaArray<Real> &un, AthenaArray<Real> &uold, const AthenaArray<Real> &unold,
-//!  int ox1, int ox2, int ox3, bool folddata)
-//! \brief set an Octet boundary from a neighbor Octet on the same level
-=======
 //   const AthenaArray<Real> &un, AthenaArray<Real> &uold, const AthenaArray<Real> &unold,
 //   AthenaArray<Real> &cbuf, AthenaArray<Real> &cbufold,
 //   int ox1, int ox2, int ox3, bool folddata)
 //  \brief set an Octet boundary from a neighbor Octet on the same level
->>>>>>> 5b1b8c41
 
 void MultigridDriver::SetOctetBoundarySameLevel(AthenaArray<Real> &dst,
      const AthenaArray<Real> &un, AthenaArray<Real> &uold, const AthenaArray<Real> &unold,
@@ -1407,16 +1358,10 @@
 
 //----------------------------------------------------------------------------------------
 //! \fn void MultigridDriver::SetOctetBoundaryFromCoarser(const AthenaArray<Real> &un,
-<<<<<<< HEAD
-//!                           const AthenaArray<Real> &unold, const LogicalLocation &loc,
-//!                           int ox1, int ox2, int ox3, bool folddata) {
-//! \brief set a boundary in the coarse buffer from a neighbor Octet on the coarser level
-=======
 //                            const AthenaArray<Real> &unold, AthenaArray<Real> &cbuf,
 //                            AthenaArray<Real> &cbufold, const LogicalLocation &loc,
 //                            int ox1, int ox2, int ox3, bool folddata) {
 //  \brief set a boundary in the coarse buffer from a neighbor Octet on the coarser level
->>>>>>> 5b1b8c41
 
 void MultigridDriver::SetOctetBoundaryFromCoarser(const AthenaArray<Real> &un,
                       const AthenaArray<Real> &unold, AthenaArray<Real> &cbuf,
@@ -1454,13 +1399,8 @@
 
 //----------------------------------------------------------------------------------------
 //! \fn void MultigridDriver::ApplyPhysicalBoundariesOctet(AthenaArray<Real> &u,
-<<<<<<< HEAD
-//!                                        const LogicalLocation &loc, bool fcbuf)
-//! \brief Apply physical boundary conditions for an octet
-=======
 //                    const LogicalLocation &loc, const MGCoordinates &coord, bool fcbuf)
 //  \brief Apply physical boundary conditions for an octet
->>>>>>> 5b1b8c41
 
 void MultigridDriver::ApplyPhysicalBoundariesOctet(AthenaArray<Real> &u,
               const LogicalLocation &loc, const MGCoordinates &coord, bool fcbuf) {
@@ -1775,14 +1715,9 @@
 
 //----------------------------------------------------------------------------------------
 //! \fn void MultigridDriver::ProlongateOctetBoundaries(AthenaArray<Real> &u,
-<<<<<<< HEAD
-//!                                          AthenaArray<Real> &uold, bool folddata)
-//! \brief prolongate octet boundaries contacting the coarser level
-=======
 //           AthenaArray<Real> &uold, AthenaArray<Real> &cbuf, AthenaArray<Real> &cbufold,
 //           const AthenaArray<bool> &ncoarse,bool folddata)
 //  \brief Prolongate octet boundaries contacting the coarser level
->>>>>>> 5b1b8c41
 
 void MultigridDriver::ProlongateOctetBoundaries(AthenaArray<Real> &u,
      AthenaArray<Real> &uold, AthenaArray<Real> &cbuf, AthenaArray<Real> &cbufold,
