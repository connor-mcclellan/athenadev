//========================================================================================
// Athena++ astrophysical MHD code
// Copyright(C) 2014 James M. Stone <jmstone@princeton.edu> and other code contributors
// Licensed under the 3-clause BSD License, see LICENSE file for details
//========================================================================================
//! \file field.cpp
//  \brief implementation of functions in class Field

// Athena++ headers
#include "field.hpp"
#include "../athena.hpp"
#include "../athena_arrays.hpp"
#include "../mesh/mesh.hpp"
#include "../coordinates/coordinates.hpp"

// constructor, initializes data structures and parameters

Field::Field(MeshBlock *pmb, ParameterInput *pin)
{
  pmy_block = pmb;

  // Allocate memory for interface fields, but only when needed.
<<<<<<< HEAD
  int ncells1 = pmb->block_size.nx1 + 2*(NGHOST);
  int ncells2 = 1, ncells3 = 1;
  if (pmb->block_size.nx2 > 1) ncells2 = pmb->block_size.nx2 + 2*(NGHOST);
  if (pmb->block_size.nx3 > 1) ncells3 = pmb->block_size.nx3 + 2*(NGHOST);

  //  Note the extra cell in each longitudinal dirn for interface fields
  b.x1f.NewAthenaArray( ncells3   , ncells2   ,(ncells1+1));
  b.x2f.NewAthenaArray( ncells3   ,(ncells2+1), ncells1   );
  b.x3f.NewAthenaArray((ncells3+1), ncells2   , ncells1   );

  b1.x1f.NewAthenaArray( ncells3   , ncells2   ,(ncells1+1));
  b1.x2f.NewAthenaArray( ncells3   ,(ncells2+1), ncells1   );
  b1.x3f.NewAthenaArray((ncells3+1), ncells2   , ncells1   );

  bcc.NewAthenaArray (NFIELD,ncells3,ncells2,ncells1);
  bcc1.NewAthenaArray(NFIELD,ncells3,ncells2,ncells1);

  e.x1e.NewAthenaArray((ncells3+1),(ncells2+1), ncells1   );
  e.x2e.NewAthenaArray((ncells3+1), ncells2   ,(ncells1+1));
  e.x3e.NewAthenaArray( ncells3   ,(ncells2+1),(ncells1+1));

  ei.x1f.NewAthenaArray(((NFIELD)-1), ncells3   , ncells2   ,(ncells1+1));
  ei.x2f.NewAthenaArray(((NFIELD)-1), ncells3   ,(ncells2+1), ncells1   );
  ei.x3f.NewAthenaArray(((NFIELD)-1),(ncells3+1), ncells2   , ncells1   );
  wght.x1f.NewAthenaArray( ncells3   , ncells2   ,(ncells1+1));
  wght.x2f.NewAthenaArray( ncells3   ,(ncells2+1), ncells1   );
  wght.x3f.NewAthenaArray((ncells3+1), ncells2   , ncells1   );

  // Allocate memory for scratch vectors
  cc_e_.NewAthenaArray(ncells3,ncells2,ncells1);

  int nthreads = pmb->pmy_mesh->GetNumMeshThreads();
  face_area_.NewAthenaArray(nthreads,ncells1);
  edge_length_.NewAthenaArray(nthreads,ncells1);
  edge_length_p1_.NewAthenaArray(nthreads,ncells1);
  if (GENERAL_RELATIVITY) {
    g_.NewAthenaArray(NMETRIC,ncells1);
    gi_.NewAthenaArray(NMETRIC,ncells1);
=======
  if (MAGNETIC_FIELDS_ENABLED) {
    int ncells1 = pmb->block_size.nx1 + 2*(NGHOST);
    int ncells2 = 1, ncells3 = 1;
    if (pmb->block_size.nx2 > 1) ncells2 = pmb->block_size.nx2 + 2*(NGHOST);
    if (pmb->block_size.nx3 > 1) ncells3 = pmb->block_size.nx3 + 2*(NGHOST);

    //  Note the extra cell in each longitudinal dirn for interface fields
    b.x1f.NewAthenaArray( ncells3   , ncells2   ,(ncells1+1));
    b.x2f.NewAthenaArray( ncells3   ,(ncells2+1), ncells1   );
    b.x3f.NewAthenaArray((ncells3+1), ncells2   , ncells1   );

    b1.x1f.NewAthenaArray( ncells3   , ncells2   ,(ncells1+1));
    b1.x2f.NewAthenaArray( ncells3   ,(ncells2+1), ncells1   );
    b1.x3f.NewAthenaArray((ncells3+1), ncells2   , ncells1   );

    bcc.NewAthenaArray (NFIELD,ncells3,ncells2,ncells1);
    bcc1.NewAthenaArray(NFIELD,ncells3,ncells2,ncells1);

    e.x1e.NewAthenaArray((ncells3+1),(ncells2+1), ncells1   );
    e.x2e.NewAthenaArray((ncells3+1), ncells2   ,(ncells1+1));
    e.x3e.NewAthenaArray( ncells3   ,(ncells2+1),(ncells1+1));

    wght.x1f.NewAthenaArray( ncells3   , ncells2   ,(ncells1+1));
    wght.x2f.NewAthenaArray( ncells3   ,(ncells2+1), ncells1   );
    wght.x3f.NewAthenaArray((ncells3+1), ncells2   , ncells1   );

    e2_x1f.NewAthenaArray( ncells3   , ncells2   ,(ncells1+1));
    e3_x1f.NewAthenaArray( ncells3   , ncells2   ,(ncells1+1));
    e1_x2f.NewAthenaArray( ncells3   ,(ncells2+1), ncells1   );
    e3_x2f.NewAthenaArray( ncells3   ,(ncells2+1), ncells1   );
    e1_x3f.NewAthenaArray((ncells3+1), ncells2   , ncells1   );
    e2_x3f.NewAthenaArray((ncells3+1), ncells2   , ncells1   );

    // Allocate memory for scratch vectors
    cc_e_.NewAthenaArray(ncells3,ncells2,ncells1);

    int nthreads = pmb->pmy_mesh->GetNumMeshThreads();
    face_area_.NewAthenaArray(nthreads,ncells1);
    edge_length_.NewAthenaArray(nthreads,ncells1);
    edge_length_p1_.NewAthenaArray(nthreads,ncells1);
    if (GENERAL_RELATIVITY) {
      g_.NewAthenaArray(NMETRIC,ncells1);
      gi_.NewAthenaArray(NMETRIC,ncells1);
    }

>>>>>>> faee7223
  }
}

// destructor

Field::~Field()
{
  b.x1f.DeleteAthenaArray();
  b.x2f.DeleteAthenaArray();
  b.x3f.DeleteAthenaArray();
  b1.x1f.DeleteAthenaArray();
  b1.x2f.DeleteAthenaArray();
  b1.x3f.DeleteAthenaArray();
  bcc.DeleteAthenaArray();
  bcc1.DeleteAthenaArray();

  e.x1e.DeleteAthenaArray();
  e.x2e.DeleteAthenaArray();
  e.x3e.DeleteAthenaArray();
  wght.x1f.DeleteAthenaArray();
  wght.x2f.DeleteAthenaArray();
  wght.x3f.DeleteAthenaArray();
  e2_x1f.DeleteAthenaArray();
  e3_x1f.DeleteAthenaArray();
  e1_x2f.DeleteAthenaArray();
  e3_x2f.DeleteAthenaArray();
  e1_x3f.DeleteAthenaArray();
  e2_x3f.DeleteAthenaArray();

  cc_e_.DeleteAthenaArray();
  face_area_.DeleteAthenaArray();
  edge_length_.DeleteAthenaArray();
  edge_length_p1_.DeleteAthenaArray();
  if (GENERAL_RELATIVITY) {
    g_.DeleteAthenaArray();
    gi_.DeleteAthenaArray();
  }
}

//----------------------------------------------------------------------------------------
// \! fn
// \! brief

void Field::CalculateCellCenteredField(const FaceField &bf, AthenaArray<Real> &bc,
            Coordinates *pco, int is, int ie, int js, int je, int ks, int ke)
{
  int nthreads = pmy_block->pmy_mesh->GetNumMeshThreads();
#pragma omp parallel default(shared) num_threads(nthreads)
{
  for (int k=ks; k<=ke; ++k){
#pragma omp for schedule(dynamic)
    for (int j=js; j<=je; ++j){
    // calc cell centered fields first
#pragma simd
      for (int i=is; i<=ie; ++i){
        const Real& b1_i   = bf.x1f(k,j,i  );
        const Real& b1_ip1 = bf.x1f(k,j,i+1);
        const Real& b2_j   = bf.x2f(k,j  ,i);
        const Real& b2_jp1 = bf.x2f(k,j+1,i);
        const Real& b3_k   = bf.x3f(k  ,j,i);
        const Real& b3_kp1 = bf.x3f(k+1,j,i);

        Real& bcc1 = bc(IB1,k,j,i);
        Real& bcc2 = bc(IB2,k,j,i);
        Real& bcc3 = bc(IB3,k,j,i);

        // cell center B-fields are defined as spatial interpolation at the volume center
        const Real& x1f_i  = pco->x1f(i);
        const Real& x1f_ip = pco->x1f(i+1);
        const Real& x1v_i  = pco->x1v(i);
        const Real& dx1_i  = pco->dx1f(i);
        Real lw=(x1f_ip-x1v_i)/dx1_i;
        Real rw=(x1v_i -x1f_i)/dx1_i;
        bcc1 = lw*b1_i + rw*b1_ip1;
        const Real& x2f_j  = pco->x2f(j);
        const Real& x2f_jp = pco->x2f(j+1);
        const Real& x2v_j  = pco->x2v(j);
        const Real& dx2_j  = pco->dx2f(j);
        lw=(x2f_jp-x2v_j)/dx2_j;
        rw=(x2v_j -x2f_j)/dx2_j;
        bcc2 = lw*b2_j + rw*b2_jp1;
        const Real& x3f_k  = pco->x3f(k);
        const Real& x3f_kp = pco->x3f(k+1);
        const Real& x3v_k  = pco->x3v(k);
        const Real& dx3_k  = pco->dx3f(k);
        lw=(x3f_kp-x3v_k)/dx3_k;
        rw=(x3v_k -x3f_k)/dx3_k;
        bcc3 = lw*b3_k + rw*b3_kp1;
      }
    }
  }
}
  return;
}
<|MERGE_RESOLUTION|>--- conflicted
+++ resolved
@@ -20,46 +20,6 @@
   pmy_block = pmb;
 
   // Allocate memory for interface fields, but only when needed.
-<<<<<<< HEAD
-  int ncells1 = pmb->block_size.nx1 + 2*(NGHOST);
-  int ncells2 = 1, ncells3 = 1;
-  if (pmb->block_size.nx2 > 1) ncells2 = pmb->block_size.nx2 + 2*(NGHOST);
-  if (pmb->block_size.nx3 > 1) ncells3 = pmb->block_size.nx3 + 2*(NGHOST);
-
-  //  Note the extra cell in each longitudinal dirn for interface fields
-  b.x1f.NewAthenaArray( ncells3   , ncells2   ,(ncells1+1));
-  b.x2f.NewAthenaArray( ncells3   ,(ncells2+1), ncells1   );
-  b.x3f.NewAthenaArray((ncells3+1), ncells2   , ncells1   );
-
-  b1.x1f.NewAthenaArray( ncells3   , ncells2   ,(ncells1+1));
-  b1.x2f.NewAthenaArray( ncells3   ,(ncells2+1), ncells1   );
-  b1.x3f.NewAthenaArray((ncells3+1), ncells2   , ncells1   );
-
-  bcc.NewAthenaArray (NFIELD,ncells3,ncells2,ncells1);
-  bcc1.NewAthenaArray(NFIELD,ncells3,ncells2,ncells1);
-
-  e.x1e.NewAthenaArray((ncells3+1),(ncells2+1), ncells1   );
-  e.x2e.NewAthenaArray((ncells3+1), ncells2   ,(ncells1+1));
-  e.x3e.NewAthenaArray( ncells3   ,(ncells2+1),(ncells1+1));
-
-  ei.x1f.NewAthenaArray(((NFIELD)-1), ncells3   , ncells2   ,(ncells1+1));
-  ei.x2f.NewAthenaArray(((NFIELD)-1), ncells3   ,(ncells2+1), ncells1   );
-  ei.x3f.NewAthenaArray(((NFIELD)-1),(ncells3+1), ncells2   , ncells1   );
-  wght.x1f.NewAthenaArray( ncells3   , ncells2   ,(ncells1+1));
-  wght.x2f.NewAthenaArray( ncells3   ,(ncells2+1), ncells1   );
-  wght.x3f.NewAthenaArray((ncells3+1), ncells2   , ncells1   );
-
-  // Allocate memory for scratch vectors
-  cc_e_.NewAthenaArray(ncells3,ncells2,ncells1);
-
-  int nthreads = pmb->pmy_mesh->GetNumMeshThreads();
-  face_area_.NewAthenaArray(nthreads,ncells1);
-  edge_length_.NewAthenaArray(nthreads,ncells1);
-  edge_length_p1_.NewAthenaArray(nthreads,ncells1);
-  if (GENERAL_RELATIVITY) {
-    g_.NewAthenaArray(NMETRIC,ncells1);
-    gi_.NewAthenaArray(NMETRIC,ncells1);
-=======
   if (MAGNETIC_FIELDS_ENABLED) {
     int ncells1 = pmb->block_size.nx1 + 2*(NGHOST);
     int ncells2 = 1, ncells3 = 1;
@@ -105,7 +65,6 @@
       gi_.NewAthenaArray(NMETRIC,ncells1);
     }
 
->>>>>>> faee7223
   }
 }
 
